import crypto from "crypto";
import nodemailer from "nodemailer";
import db from "../db";
import { User, UserRow } from "../types/user";
import jwtUtils from "../utils/jwt";
import ejs from "ejs";
import bcrypt from "bcrypt"; //encontramos esta librería para hacer un hash de las contraseñas


const RESET_TTL = 1000 * 60 * 60; // 1h
const INVITE_TTL = 1000 * 60 * 60 * 24 * 7; // 7d

function buildActivationUrl(token: string, username: string) {
  const raw = process.env.FRONTEND_URL || "";
  const clean = raw.replace(/^['"]|['"]$/g, "");

  if (!clean) throw new Error("FRONTEND_URL not set on server");
  if (!/^https?:\/\//i.test(clean))
    throw new Error(`FRONTEND_URL must start with http(s). Got: ${clean}`);

  const base = new URL(clean);
  const url = new URL("/activate-user", base);
  url.search = new URLSearchParams({ token, username }).toString();
  return url.toString();
}

class AuthService {
  static async createUser(user: User) {
    const existing = await db<UserRow>("users")
      .where({ username: user.username })
      .orWhere({ email: user.email })
      .first();
    if (existing)
      throw new Error("User already exists with that username or email");

    const validateInput = (
      input: string,
      fieldName: string,
      maxLength: number = 50
    ): string => {
      if (!input || typeof input !== "string") {
        throw new Error(`${fieldName} is required and must be a string`);
      }

      if (input.length > maxLength) {
        throw new Error(`${fieldName} must be ${maxLength} characters or less`);
      }

      return input.trim();
    };

    const firstName = validateInput(user.first_name, "First name");
    const lastName = validateInput(user.last_name, "Last name");
    // create invite token
    const invite_token = crypto.randomBytes(6).toString("hex");
    const invite_token_expires = new Date(Date.now() + INVITE_TTL);
    // hashear la contraseña
    const hashedPassword = await bcrypt.hash(user.password, 10);

    await db<UserRow>("users").insert({
      username: user.username,
      password: hashedPassword, //almacenamos la contraseña hasheada
      email: user.email,
      first_name: firstName,
      last_name: lastName,
      invite_token,
      invite_token_expires,
      activated: false,
    });

    const transporter = nodemailer.createTransport({
      host: process.env.SMTP_HOST,
      port: Number(process.env.SMTP_PORT),
      auth: {
        user: process.env.SMTP_USER,
        pass: process.env.SMTP_PASS,
      },
    });

    const activationLink = buildActivationUrl(invite_token, user.username);

    const emailTemplate = `
    <html>
      <body>
        <h1>Hello <%= firstName %> <%= lastName %></h1>
        <p>Click <a href="<%= activationLink %>">here</a> to activate your account.</p>
      </body>
    </html>
  `;

    try {
      const htmlBody = ejs.render(emailTemplate, {
        firstName: firstName,
        lastName: lastName,
        activationLink: activationLink,
      });

      await transporter.sendMail({
        from: "info@example.com",
        to: user.email,
        subject: "Activate your account",
        html: htmlBody,
      });
    } catch (emailError) {
      console.error("Email sending error:", emailError);
      throw new Error("Failed to send activation email");
    }
  }

  static async updateUser(user: User) {
    const existing = await db<UserRow>("users").where({ id: user.id }).first();
    if (!existing) throw new Error("User not found");
    let updateData: any = {
      username: user.username,
      email: user.email,
      first_name: user.first_name,
      last_name: user.last_name,
    };
    if (user.password) {
      updateData.password = await bcrypt.hash(user.password, 10);
    } // este cambio es para hashear la nueva contraseña
    await db<UserRow>("users").where({ id: user.id }).update(updateData);
    return existing;
  }

  static async authenticate(username: string, password: string) {
    const user = await db<UserRow>("users")
      .where({ username })
      .andWhere("activated", true)
      .first();
<<<<<<< HEAD
    if (!user) throw new Error("Invalid email or not activated");
    const valid = await bcrypt.compare(password, user.password);
    if (!valid) throw new Error("Invalid password");
=======
    if (!user) throw new Error('Invalid username or not activated');
    if (password != user.password) throw new Error('Invalid password');
>>>>>>> 0f75935a
    return user;
  }

  static async sendResetPasswordEmail(email: string) {
    const user = await db<UserRow>("users")
      .where({ email })
      .andWhere("activated", true)
      .first();
    if (!user) throw new Error("No user with that email or not activated");

    const token = crypto.randomBytes(6).toString("hex");
    const expires = new Date(Date.now() + RESET_TTL);

    await db("users").where({ id: user.id }).update({
      reset_password_token: token,
      reset_password_expires: expires,
    });

    // send email with reset link using nodemailer and local SMTP server
    const transporter = nodemailer.createTransport({
      host: process.env.SMTP_HOST,
      port: parseInt(process.env.SMTP_PORT || "587"),
      auth: {
        user: process.env.SMTP_USER,
        pass: process.env.SMTP_PASS,
      },
    });

    const link = `${process.env.FRONTEND_URL}/reset-password?token=${token}`;
    await transporter.sendMail({
      to: user.email,
      subject: "Your password reset link",
      html: `Click <a href="${link}">here</a> to reset your password.`,
    });
  }

  static async resetPassword(token: string, newPassword: string) {
    const row = await db<UserRow>("users")
      .where("reset_password_token", token)
      .andWhere("reset_password_expires", ">", new Date())
      .first();
    if (!row) throw new Error("Invalid or expired reset token");
    const hashedPassword = await bcrypt.hash(newPassword, 10);
    await db("users").where({ id: row.id }).update({
      password: hashedPassword,
      reset_password_token: null,
      reset_password_expires: null,
    });
  }

  static async setPassword(token: string, newPassword: string) {
    const row = await db<UserRow>("users")
      .where("invite_token", token)
      .andWhere("invite_token_expires", ">", new Date())
      .first();
    if (!row) throw new Error("Invalid or expired invite token");
    const hashedPassword = await bcrypt.hash(newPassword, 10);
    await db("users")
      .update({
        password: hashedPassword,
        invite_token: null,
        invite_token_expires: null,
<<<<<<< HEAD
=======
        activated: true
>>>>>>> 0f75935a
      })
      .where({ id: row.id });
  }

  static generateJwt(userId: string): string {
    return jwtUtils.generateToken(userId);
  }
}

export default AuthService;<|MERGE_RESOLUTION|>--- conflicted
+++ resolved
@@ -128,14 +128,9 @@
       .where({ username })
       .andWhere("activated", true)
       .first();
-<<<<<<< HEAD
     if (!user) throw new Error("Invalid email or not activated");
     const valid = await bcrypt.compare(password, user.password);
     if (!valid) throw new Error("Invalid password");
-=======
-    if (!user) throw new Error('Invalid username or not activated');
-    if (password != user.password) throw new Error('Invalid password');
->>>>>>> 0f75935a
     return user;
   }
 
@@ -198,10 +193,7 @@
         password: hashedPassword,
         invite_token: null,
         invite_token_expires: null,
-<<<<<<< HEAD
-=======
         activated: true
->>>>>>> 0f75935a
       })
       .where({ id: row.id });
   }
